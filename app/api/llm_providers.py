"""
LLM Provider configuration management endpoints
"""

import json
import logging
from flask import Blueprint, request, jsonify
from flask_jwt_extended import jwt_required, get_jwt_identity
from app import db
from app.models.models import LLMProviderConfig, LLMProviderAuditLog, User
from app.utils.responses import success_response, error_response
from app.services.llm_service import llm_service

logger = logging.getLogger(__name__)

llm_providers_bp = Blueprint("llm_providers", __name__)


@llm_providers_bp.route("/llm-providers", methods=["GET"])
@jwt_required()
def get_llm_providers():
    """Get all LLM provider configurations"""
    try:
        logger.debug("Fetching all LLM providers")
        providers = LLMProviderConfig.query.all()
        provider_list = [provider.to_dict() for provider in providers]
        logger.debug(f"Successfully fetched {len(provider_list)} LLM providers")
        return success_response(provider_list)
    except Exception as e:
        logger.error(f"Failed to fetch LLM providers: {e}")
        logger.error(f"Exception type: {type(e)}")
        
        # Enhanced error handling to prevent unexpected status codes
        error_message = str(e)
        if "422" in error_message or "Unprocessable Entity" in error_message:
            # Convert any 422 errors to 500 for GET requests
            return error_response("Internal server error while fetching providers", 500)
        else:
            return error_response(f"Failed to fetch LLM providers: {str(e)}", 500)


@llm_providers_bp.route("/llm-providers/active", methods=["GET"])
@jwt_required()
def get_active_llm_provider():
    """Get the currently active LLM provider"""
    try:
        active_provider = LLMProviderConfig.query.filter_by(is_active=True).first()
        if not active_provider:
            return error_response("No active LLM provider configured", 404)
        
        return success_response(active_provider.to_dict())
    except Exception as e:
        logger.error(f"Failed to fetch active LLM provider: {e}")
        return error_response(f"Failed to fetch active LLM provider: {str(e)}", 500)


@llm_providers_bp.route("/llm-providers", methods=["POST"])
@jwt_required()
def create_llm_provider():
    """Create a new LLM provider configuration"""
    try:
        # Enhanced request validation for CI environment compatibility
        logger.debug(f"Request Content-Type: {request.content_type}")
        logger.debug(f"Request Headers: {dict(request.headers)}")
        
        # Check Content-Type first to prevent 422 errors
        if not request.is_json:
            logger.warning(f"Invalid Content-Type: {request.content_type}")
            return error_response("Request must have Content-Type: application/json", 400)
        
        # Safely parse JSON with comprehensive error handling
        try:
            data = request.get_json(force=False, silent=False)
        except Exception as json_error:
            logger.error(f"JSON parsing failed: {json_error}")
            return error_response("Invalid JSON format in request body", 400)
        
        # Validate JSON data exists and is not empty
        if data is None:
            logger.warning("Request JSON data is None")
            return error_response("Request body must contain valid JSON data", 400)
        
        if not isinstance(data, dict):
            logger.warning(f"Request JSON is not a dict: {type(data)}")
            return error_response("Request body must be a JSON object", 400)
        
        if not data:
            logger.warning("Request JSON data is empty")
            return error_response("Request body cannot be empty", 400)
        
        user_id = get_jwt_identity()
        logger.debug(f"Creating provider for user_id: {user_id}")

        # Validate required fields with detailed error messages
        required_fields = ["provider", "name", "base_url", "model"]
        missing_fields = []
        for field in required_fields:
            if field not in data:
                missing_fields.append(field)
            elif not data.get(field) or (isinstance(data.get(field), str) and not data.get(field).strip()):
                missing_fields.append(field)
        
        if missing_fields:
            logger.warning(f"Missing required fields: {missing_fields}")
            return error_response(f"Missing required fields: {', '.join(missing_fields)}", 400)

        # Validate field types and formats
        validation_errors = []
        
        # Validate provider field
        if not isinstance(data["provider"], str) or len(data["provider"].strip()) == 0:
            validation_errors.append("'provider' must be a non-empty string")
        
        # Validate name field
        if not isinstance(data["name"], str) or len(data["name"].strip()) == 0:
            validation_errors.append("'name' must be a non-empty string")
        
        # Validate base_url field
        if not isinstance(data["base_url"], str) or len(data["base_url"].strip()) == 0:
            validation_errors.append("'base_url' must be a non-empty string")
        
        # Validate model field
        if not isinstance(data["model"], str) or len(data["model"].strip()) == 0:
            validation_errors.append("'model' must be a non-empty string")
        
        # Validate optional fields
        if "api_key" in data and data["api_key"] is not None and not isinstance(data["api_key"], str):
            validation_errors.append("'api_key' must be a string or null")
        
        if "is_default" in data and not isinstance(data["is_default"], bool):
            validation_errors.append("'is_default' must be a boolean")
        
        if "connection_timeout" in data:
            try:
                timeout_val = int(data["connection_timeout"])
                if timeout_val <= 0:
                    validation_errors.append("'connection_timeout' must be a positive integer")
            except (ValueError, TypeError):
                validation_errors.append("'connection_timeout' must be a positive integer")
        
        if "max_tokens" in data:
            try:
                tokens_val = int(data["max_tokens"])
                if tokens_val <= 0:
                    validation_errors.append("'max_tokens' must be a positive integer")
            except (ValueError, TypeError):
                validation_errors.append("'max_tokens' must be a positive integer")
        
        if "temperature" in data:
            try:
                temp_val = float(data["temperature"])
                if temp_val < 0 or temp_val > 2:
                    validation_errors.append("'temperature' must be between 0 and 2")
            except (ValueError, TypeError):
                validation_errors.append("'temperature' must be a number between 0 and 2")
        
        if validation_errors:
            logger.warning(f"Validation errors: {validation_errors}")
            return error_response(f"Validation failed: {'; '.join(validation_errors)}", 400)

        # Check if name already exists
        existing = LLMProviderConfig.query.filter_by(name=data["name"].strip()).first()
        if existing:
            logger.warning(f"Provider name already exists: {data['name']}")
            return error_response(f"Provider with name '{data['name']}' already exists", 400)

<<<<<<< HEAD
        # Set validated values with defaults
        validated_connection_timeout = int(data.get('connection_timeout', 30))
        validated_temperature = float(data.get('temperature', 0.7))

        # Create new provider config with sanitized data
=======
        # Validate and assign numeric fields with proper error handling
        # This prevents the undefined variable issue described in #123
        validated_connection_timeout = 30  # Default value
        if "connection_timeout" in data:
            try:
                validated_connection_timeout = int(data["connection_timeout"])
                if validated_connection_timeout <= 0:
                    return error_response("connection_timeout must be a positive integer", 400)
            except (ValueError, TypeError):
                return error_response("connection_timeout must be a valid integer", 400)

        validated_max_tokens = 4000  # Default value  
        if "max_tokens" in data:
            try:
                validated_max_tokens = int(data["max_tokens"])
                if validated_max_tokens <= 0:
                    return error_response("max_tokens must be a positive integer", 400)
            except (ValueError, TypeError):
                return error_response("max_tokens must be a valid integer", 400)

        validated_temperature = 0.7  # Default value
        if "temperature" in data:
            try:
                validated_temperature = float(data["temperature"])
                if validated_temperature < 0 or validated_temperature > 2:
                    return error_response("temperature must be between 0 and 2", 400)
            except (ValueError, TypeError):
                return error_response("temperature must be a valid number", 400)

        # Create new provider config using validated values
>>>>>>> 30b57364
        provider_config = LLMProviderConfig(
            provider=data["provider"].strip(),
            name=data["name"].strip(),
            base_url=data["base_url"].strip(),
            api_key=data.get("api_key", "").strip() if data.get("api_key", "").strip() else None,
            model=data["model"].strip(),
            is_active=False,  # New providers start inactive
<<<<<<< HEAD
            is_default=bool(data.get("is_default", False)),
            connection_timeout=validated_connection_timeout,
            max_tokens=int(data.get("max_tokens", 4000)),
            temperature=validated_temperature,  # Use the validated or default temperature
=======
            is_default=data.get("is_default", False),
            connection_timeout=validated_connection_timeout,
            max_tokens=validated_max_tokens,
            temperature=validated_temperature,
>>>>>>> 30b57364
        )

        db.session.add(provider_config)
        db.session.flush()  # Get the ID

        # Create audit log
        audit_log = LLMProviderAuditLog(
            provider_config_id=provider_config.id,
            action="created",
            new_values=json.dumps(provider_config.to_dict(include_sensitive=False)),
            user_id=user_id,
        )
        db.session.add(audit_log)
        db.session.commit()

        logger.info(f"Successfully created LLM provider: {provider_config.name} (ID: {provider_config.id})")
        return success_response(provider_config.to_dict(), 201)

    except Exception as e:
        db.session.rollback()
        logger.error(f"Failed to create LLM provider: {e}")
        logger.error(f"Exception type: {type(e)}")
        
        # Enhanced error handling to prevent 422 responses
        error_message = str(e)
        
        # Handle specific Flask exceptions
        if "400 Bad Request" in error_message:
            return error_response("Invalid request data", 400)
        elif "415 Unsupported Media Type" in error_message:
            return error_response("Request must have Content-Type: application/json", 400)
        elif "JSON" in error_message and "decode" in error_message:
            return error_response("Invalid JSON format", 400)
        elif "Unprocessable Entity" in error_message or "422" in error_message:
            # Preserve 422 error semantics for validation failures
            return error_response("Unprocessable Entity: Invalid request data format", 422)
        else:
            return error_response(f"Failed to create LLM provider: {str(e)}", 500)


@llm_providers_bp.route("/llm-providers/<int:provider_id>", methods=["PUT"])
@jwt_required()
def update_llm_provider(provider_id):
    """Update an LLM provider configuration"""
    try:
        # Enhanced request validation for CI environment compatibility
        logger.debug(f"Updating provider {provider_id}, Content-Type: {request.content_type}")
        
        # Check Content-Type first to prevent 422 errors
        if not request.is_json:
            logger.warning(f"Invalid Content-Type for update: {request.content_type}")
            return error_response("Request must have Content-Type: application/json", 400)
        
        # Safely parse JSON with comprehensive error handling
        try:
            data = request.get_json(force=False, silent=False)
        except Exception as json_error:
            logger.error(f"JSON parsing failed for update: {json_error}")
            return error_response("Invalid JSON format in request body", 400)
        
        # Validate JSON data exists and is not empty
        if data is None:
            logger.warning("Update request JSON data is None")
            return error_response("Request body must contain valid JSON data", 400)
        
        if not isinstance(data, dict):
            logger.warning(f"Update request JSON is not a dict: {type(data)}")
            return error_response("Request body must be a JSON object", 400)
        
        if not data:
            logger.warning("Update request JSON data is empty")
            return error_response("Request body cannot be empty", 400)
        
        user_id = get_jwt_identity()
        logger.debug(f"Updating provider {provider_id} for user_id: {user_id}")

        provider_config = LLMProviderConfig.query.get_or_404(provider_id)
        
        # Store old values for audit
        old_values = provider_config.to_dict(include_sensitive=False)

<<<<<<< HEAD
        # Validate field types if they are provided
        validation_errors = []
        
=======
>>>>>>> 30b57364
        # Update fields with validation
        if "name" in data:
            if not isinstance(data["name"], str) or len(data["name"].strip()) == 0:
                validation_errors.append("'name' must be a non-empty string")
            else:
                # Check if new name already exists (excluding current record)
                existing = LLMProviderConfig.query.filter(
                    LLMProviderConfig.name == data["name"].strip(),
                    LLMProviderConfig.id != provider_id
                ).first()
                if existing:
                    return error_response(f"Provider with name '{data['name']}' already exists", 400)
                provider_config.name = data["name"].strip()

        if "provider" in data:
            if not isinstance(data["provider"], str) or len(data["provider"].strip()) == 0:
                validation_errors.append("'provider' must be a non-empty string")
            else:
                provider_config.provider = data["provider"].strip()
        
        if "base_url" in data:
            if not isinstance(data["base_url"], str) or len(data["base_url"].strip()) == 0:
                validation_errors.append("'base_url' must be a non-empty string")
            else:
                provider_config.base_url = data["base_url"].strip()
        
        if "api_key" in data:
            if data["api_key"] is not None and not isinstance(data["api_key"], str):
                validation_errors.append("'api_key' must be a string or null")
            elif isinstance(data["api_key"], str):
                provider_config.api_key = data["api_key"].strip()
            else:
                provider_config.api_key = None
        
        if "model" in data:
            if not isinstance(data["model"], str) or len(data["model"].strip()) == 0:
                validation_errors.append("'model' must be a non-empty string")
            else:
                provider_config.model = data["model"].strip()
        
        if "is_default" in data:
<<<<<<< HEAD
            if not isinstance(data["is_default"], bool):
                validation_errors.append("'is_default' must be a boolean")
            else:
                provider_config.is_default = data["is_default"]
        
        if "connection_timeout" in data:
            try:
                timeout_val = int(data["connection_timeout"])
                if timeout_val <= 0:
                    validation_errors.append("'connection_timeout' must be a positive integer")
                else:
                    provider_config.connection_timeout = timeout_val
            except (ValueError, TypeError):
                validation_errors.append("'connection_timeout' must be a positive integer")
        
        if "max_tokens" in data:
            try:
                tokens_val = int(data["max_tokens"])
                if tokens_val <= 0:
                    validation_errors.append("'max_tokens' must be a positive integer")
                else:
                    provider_config.max_tokens = tokens_val
            except (ValueError, TypeError):
                validation_errors.append("'max_tokens' must be a positive integer")
        
        if "temperature" in data:
            try:
                temp_val = float(data["temperature"])
                if temp_val < 0 or temp_val > 2:
                    validation_errors.append("'temperature' must be between 0 and 2")
                else:
                    provider_config.temperature = temp_val
            except (ValueError, TypeError):
                validation_errors.append("'temperature' must be a number between 0 and 2")

        if validation_errors:
            logger.warning(f"Update validation errors: {validation_errors}")
            return error_response(f"Validation failed: {'; '.join(validation_errors)}", 400)
=======
            provider_config.is_default = data["is_default"]
        
        # Validate numeric fields to prevent undefined variable issues
        if "connection_timeout" in data:
            try:
                validated_connection_timeout = int(data["connection_timeout"])
                if validated_connection_timeout <= 0:
                    return error_response("connection_timeout must be a positive integer", 400)
                provider_config.connection_timeout = validated_connection_timeout
            except (ValueError, TypeError):
                return error_response("connection_timeout must be a valid integer", 400)
                
        if "max_tokens" in data:
            try:
                validated_max_tokens = int(data["max_tokens"])
                if validated_max_tokens <= 0:
                    return error_response("max_tokens must be a positive integer", 400)
                provider_config.max_tokens = validated_max_tokens
            except (ValueError, TypeError):
                return error_response("max_tokens must be a valid integer", 400)
                
        if "temperature" in data:
            try:
                validated_temperature = float(data["temperature"])
                if validated_temperature < 0 or validated_temperature > 2:
                    return error_response("temperature must be between 0 and 2", 400)
                provider_config.temperature = validated_temperature
            except (ValueError, TypeError):
                return error_response("temperature must be a valid number", 400)
>>>>>>> 30b57364

        # Create audit log
        new_values = provider_config.to_dict(include_sensitive=False)
        audit_log = LLMProviderAuditLog(
            provider_config_id=provider_config.id,
            action="updated",
            old_values=json.dumps(old_values),
            new_values=json.dumps(new_values),
            user_id=user_id,
        )
        db.session.add(audit_log)
        db.session.commit()

        logger.info(f"Successfully updated LLM provider: {provider_config.name} (ID: {provider_config.id})")
        return success_response(provider_config.to_dict())

    except Exception as e:
        db.session.rollback()
        logger.error(f"Failed to update LLM provider: {e}")
        logger.error(f"Exception type: {type(e)}")
        
        # Enhanced error handling to prevent 422 responses
        error_message = str(e)
        
        # Handle specific Flask exceptions
        if "400 Bad Request" in error_message:
            return error_response("Invalid request data", 400)
        elif "415 Unsupported Media Type" in error_message:
            return error_response("Request must have Content-Type: application/json", 400)
        elif "JSON" in error_message and "decode" in error_message:
            return error_response("Invalid JSON format", 400)
        elif "Unprocessable Entity" in error_message or "422" in error_message:
            # Convert any 422 errors to 400 for consistency
            return error_response("Invalid request data format", 400)
        else:
            return error_response(f"Failed to update LLM provider: {str(e)}", 500)


@llm_providers_bp.route("/llm-providers/<int:provider_id>", methods=["DELETE"])
@jwt_required()
def delete_llm_provider(provider_id):
    """Delete an LLM provider configuration"""
    try:
        user_id = get_jwt_identity()
        provider_config = LLMProviderConfig.query.get_or_404(provider_id)

        # Don't allow deleting active provider
        if provider_config.is_active:
            return error_response("Cannot delete the active provider", 400)

        # Store values for audit
        old_values = provider_config.to_dict(include_sensitive=False)

        # Create audit log before deletion
        audit_log = LLMProviderAuditLog(
            provider_config_id=None,  # Will be null after deletion
            action="deleted",
            old_values=json.dumps(old_values),
            user_id=user_id,
        )
        db.session.add(audit_log)
        
        db.session.delete(provider_config)
        db.session.commit()

        return success_response({"message": "LLM provider deleted successfully"})

    except Exception as e:
        db.session.rollback()
        logger.error(f"Failed to delete LLM provider: {e}")
        return error_response(f"Failed to delete LLM provider: {str(e)}", 500)


@llm_providers_bp.route("/llm-providers/<int:provider_id>/activate", methods=["POST"])
@jwt_required()
def activate_llm_provider(provider_id):
    """Activate an LLM provider (switches runtime configuration)"""
    try:
        user_id = get_jwt_identity()
        provider_config = LLMProviderConfig.query.get_or_404(provider_id)

        # Deactivate all other providers
        LLMProviderConfig.query.update({"is_active": False})
        
        # Activate the selected provider
        provider_config.is_active = True
        
        # Update the LLM service configuration
        llm_service.switch_provider(provider_config)

        # Create audit log
        audit_log = LLMProviderAuditLog(
            provider_config_id=provider_config.id,
            action="activated",
            new_values=json.dumps({"is_active": True}),
            user_id=user_id,
        )
        db.session.add(audit_log)
        db.session.commit()

        return success_response({
            "message": "LLM provider activated successfully",
            "provider": provider_config.to_dict()
        })

    except Exception as e:
        db.session.rollback()
        logger.error(f"Failed to activate LLM provider: {e}")
        return error_response(f"Failed to activate LLM provider: {str(e)}", 500)


@llm_providers_bp.route("/llm-providers/<int:provider_id>/test", methods=["POST"])
@jwt_required()
def test_llm_provider(provider_id):
    """Test connection to an LLM provider"""
    try:
        user_id = get_jwt_identity()
        provider_config = LLMProviderConfig.query.get_or_404(provider_id)

        # Test the provider connection
        test_result = llm_service.test_provider_connection(provider_config)

        # Create audit log
        audit_log = LLMProviderAuditLog(
            provider_config_id=provider_config.id,
            action="tested",
            test_result=json.dumps(test_result),
            user_id=user_id,
        )
        db.session.add(audit_log)
        db.session.commit()

        return success_response({
            "provider_id": provider_id,
            "test_result": test_result
        })

    except Exception as e:
        db.session.rollback()
        logger.error(f"Failed to test LLM provider: {e}")
        return error_response(f"Failed to test LLM provider: {str(e)}", 500)


@llm_providers_bp.route("/llm-providers/audit-logs", methods=["GET"])
@jwt_required()
def get_audit_logs():
    """Get recent LLM provider configuration changes"""
    try:
        limit = request.args.get("limit", 50, type=int)
        logs = LLMProviderAuditLog.query.order_by(
            LLMProviderAuditLog.created_at.desc()
        ).limit(limit).all()

        return success_response([log.to_dict() for log in logs])

    except Exception as e:
        logger.error(f"Failed to fetch audit logs: {e}")
        return error_response(f"Failed to fetch audit logs: {str(e)}", 500)


@llm_providers_bp.route("/llm-providers/presets", methods=["GET"])
@jwt_required()
def get_provider_presets():
    """Get common LLM provider presets/templates"""
    presets = [
        {
            "provider": "openai",
            "name": "OpenAI GPT-4",
            "base_url": "https://api.openai.com/v1",
            "model": "gpt-4",
            "requires_api_key": True,
            "description": "OpenAI's most capable model"
        },
        {
            "provider": "openai", 
            "name": "OpenAI GPT-3.5 Turbo",
            "base_url": "https://api.openai.com/v1",
            "model": "gpt-3.5-turbo",
            "requires_api_key": True,
            "description": "Fast and cost-effective OpenAI model"
        },
        {
            "provider": "lmstudio",
            "name": "LMStudio Local",
            "base_url": "http://localhost:1234/v1",
            "model": "model-identifier",
            "requires_api_key": False,
            "description": "Local LMStudio server"
        },
        {
            "provider": "custom",
            "name": "Custom OpenAI-Compatible",
            "base_url": "http://localhost:8080/v1",
            "model": "custom-model",
            "requires_api_key": False,
            "description": "Custom OpenAI-compatible API"
        }
    ]

    return success_response(presets)<|MERGE_RESOLUTION|>--- conflicted
+++ resolved
@@ -164,44 +164,13 @@
             logger.warning(f"Provider name already exists: {data['name']}")
             return error_response(f"Provider with name '{data['name']}' already exists", 400)
 
-<<<<<<< HEAD
+
         # Set validated values with defaults
         validated_connection_timeout = int(data.get('connection_timeout', 30))
         validated_temperature = float(data.get('temperature', 0.7))
 
         # Create new provider config with sanitized data
-=======
-        # Validate and assign numeric fields with proper error handling
-        # This prevents the undefined variable issue described in #123
-        validated_connection_timeout = 30  # Default value
-        if "connection_timeout" in data:
-            try:
-                validated_connection_timeout = int(data["connection_timeout"])
-                if validated_connection_timeout <= 0:
-                    return error_response("connection_timeout must be a positive integer", 400)
-            except (ValueError, TypeError):
-                return error_response("connection_timeout must be a valid integer", 400)
-
-        validated_max_tokens = 4000  # Default value  
-        if "max_tokens" in data:
-            try:
-                validated_max_tokens = int(data["max_tokens"])
-                if validated_max_tokens <= 0:
-                    return error_response("max_tokens must be a positive integer", 400)
-            except (ValueError, TypeError):
-                return error_response("max_tokens must be a valid integer", 400)
-
-        validated_temperature = 0.7  # Default value
-        if "temperature" in data:
-            try:
-                validated_temperature = float(data["temperature"])
-                if validated_temperature < 0 or validated_temperature > 2:
-                    return error_response("temperature must be between 0 and 2", 400)
-            except (ValueError, TypeError):
-                return error_response("temperature must be a valid number", 400)
-
-        # Create new provider config using validated values
->>>>>>> 30b57364
+
         provider_config = LLMProviderConfig(
             provider=data["provider"].strip(),
             name=data["name"].strip(),
@@ -209,17 +178,10 @@
             api_key=data.get("api_key", "").strip() if data.get("api_key", "").strip() else None,
             model=data["model"].strip(),
             is_active=False,  # New providers start inactive
-<<<<<<< HEAD
             is_default=bool(data.get("is_default", False)),
             connection_timeout=validated_connection_timeout,
             max_tokens=int(data.get("max_tokens", 4000)),
             temperature=validated_temperature,  # Use the validated or default temperature
-=======
-            is_default=data.get("is_default", False),
-            connection_timeout=validated_connection_timeout,
-            max_tokens=validated_max_tokens,
-            temperature=validated_temperature,
->>>>>>> 30b57364
         )
 
         db.session.add(provider_config)
@@ -301,12 +263,9 @@
         # Store old values for audit
         old_values = provider_config.to_dict(include_sensitive=False)
 
-<<<<<<< HEAD
         # Validate field types if they are provided
         validation_errors = []
         
-=======
->>>>>>> 30b57364
         # Update fields with validation
         if "name" in data:
             if not isinstance(data["name"], str) or len(data["name"].strip()) == 0:
@@ -348,7 +307,6 @@
                 provider_config.model = data["model"].strip()
         
         if "is_default" in data:
-<<<<<<< HEAD
             if not isinstance(data["is_default"], bool):
                 validation_errors.append("'is_default' must be a boolean")
             else:
@@ -387,37 +345,6 @@
         if validation_errors:
             logger.warning(f"Update validation errors: {validation_errors}")
             return error_response(f"Validation failed: {'; '.join(validation_errors)}", 400)
-=======
-            provider_config.is_default = data["is_default"]
-        
-        # Validate numeric fields to prevent undefined variable issues
-        if "connection_timeout" in data:
-            try:
-                validated_connection_timeout = int(data["connection_timeout"])
-                if validated_connection_timeout <= 0:
-                    return error_response("connection_timeout must be a positive integer", 400)
-                provider_config.connection_timeout = validated_connection_timeout
-            except (ValueError, TypeError):
-                return error_response("connection_timeout must be a valid integer", 400)
-                
-        if "max_tokens" in data:
-            try:
-                validated_max_tokens = int(data["max_tokens"])
-                if validated_max_tokens <= 0:
-                    return error_response("max_tokens must be a positive integer", 400)
-                provider_config.max_tokens = validated_max_tokens
-            except (ValueError, TypeError):
-                return error_response("max_tokens must be a valid integer", 400)
-                
-        if "temperature" in data:
-            try:
-                validated_temperature = float(data["temperature"])
-                if validated_temperature < 0 or validated_temperature > 2:
-                    return error_response("temperature must be between 0 and 2", 400)
-                provider_config.temperature = validated_temperature
-            except (ValueError, TypeError):
-                return error_response("temperature must be a valid number", 400)
->>>>>>> 30b57364
 
         # Create audit log
         new_values = provider_config.to_dict(include_sensitive=False)
